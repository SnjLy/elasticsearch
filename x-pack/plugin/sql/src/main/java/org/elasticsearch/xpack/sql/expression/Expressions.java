--- conflicted
+++ resolved
@@ -148,62 +148,4 @@
         }
         return pipes;
     }
-<<<<<<< HEAD
-
-    public static TypeResolution typeMustBeBoolean(Expression e, String operationName, ParamOrdinal paramOrd) {
-        return typeMustBe(e, dt -> dt == BOOLEAN, operationName, paramOrd, "boolean");
-    }
-
-    public static TypeResolution typeMustBeInteger(Expression e, String operationName, ParamOrdinal paramOrd) {
-        return typeMustBe(e, DataType::isInteger, operationName, paramOrd, "integer");
-    }
-
-    public static TypeResolution typeMustBeNumeric(Expression e, String operationName, ParamOrdinal paramOrd) {
-        return typeMustBe(e, DataType::isNumeric, operationName, paramOrd, "numeric");
-    }
-
-    public static TypeResolution typeMustBeString(Expression e, String operationName, ParamOrdinal paramOrd) {
-        return typeMustBe(e, DataType::isString, operationName, paramOrd, "string");
-    }
-
-    public static TypeResolution typeMustBeDate(Expression e, String operationName, ParamOrdinal paramOrd) {
-        return typeMustBe(e, DataType::isDateBased, operationName, paramOrd, "date", "datetime");
-    }
-
-    public static TypeResolution typeMustBeNumericOrDate(Expression e, String operationName, ParamOrdinal paramOrd) {
-        return typeMustBe(e, dt -> dt.isNumeric() || dt.isDateBased(), operationName, paramOrd, "date", "datetime", "numeric");
-    }
-
-    public static TypeResolution typeMustBeGeo(Expression e, String operationName, ParamOrdinal paramOrd) {
-        return typeMustBe(e, DataType::isGeo, operationName, paramOrd, "geo_point", "geo_shape");
-    }
-
-    public static TypeResolution typeMustBe(Expression e,
-                                            Predicate<DataType> predicate,
-                                            String operationName,
-                                            ParamOrdinal paramOrd,
-                                            String... acceptedTypes) {
-        return predicate.test(e.dataType()) || DataTypes.isNull(e.dataType())?
-            TypeResolution.TYPE_RESOLVED :
-                new TypeResolution(format(null, "[{}]{} argument must be [{}], found value [{}] type [{}]",
-                operationName,
-                paramOrd == null || paramOrd == ParamOrdinal.DEFAULT ? "" : " " + paramOrd.name().toLowerCase(Locale.ROOT),
-                acceptedTypesForErrorMsg(acceptedTypes),
-                Expressions.name(e),
-                e.dataType().typeName));
-    }
-
-    private static String acceptedTypesForErrorMsg(String... acceptedTypes) {
-        StringJoiner sj = new StringJoiner(", ");
-        for (int i = 0; i < acceptedTypes.length - 1; i++) {
-            sj.add(acceptedTypes[i]);
-        }
-        if (acceptedTypes.length > 1) {
-            return sj.toString() + " or " + acceptedTypes[acceptedTypes.length - 1];
-        } else {
-            return acceptedTypes[0];
-        }
-    }
-=======
->>>>>>> 11b58eb4
 }