--- conflicted
+++ resolved
@@ -32,8 +32,6 @@
 import java.io.ByteArrayOutputStream;
 import java.io.IOException;
 import java.io.InputStream;
-import java.time.Instant;
-import java.time.ZoneOffset;
 import java.util.Date;
 import java.util.List;
 import java.util.Objects;
@@ -110,18 +108,11 @@
         }
 
         String msg = Messages.getMessage(Messages.JOB_AUDIT_DATAFEED_STARTED_FROM_TO,
-<<<<<<< HEAD
-                DateFieldMapper.DEFAULT_DATE_TIME_FORMATTER.format(Instant.ofEpochMilli(lookbackStartTimeMs).atZone(ZoneOffset.UTC)),
-                endTime == null ? "real-time" :
-                    DateFieldMapper.DEFAULT_DATE_TIME_FORMATTER.format(Instant.ofEpochMilli(lookbackEnd).atZone(ZoneOffset.UTC)),
-=======
                 DateFieldMapper.DEFAULT_DATE_TIME_FORMATTER.formatMillis(lookbackStartTimeMs),
                 endTime == null ? "real-time" : DateFieldMapper.DEFAULT_DATE_TIME_FORMATTER.formatMillis(lookbackEnd),
->>>>>>> dad6f1c9
                 TimeValue.timeValueMillis(frequencyMs).getStringRep());
         auditor.info(jobId, msg);
         LOGGER.info("[{}] {}", jobId, msg);
-
 
         FlushJobAction.Request request = new FlushJobAction.Request(jobId);
         request.setCalcInterim(true);
