/*
 * Licensed to Elasticsearch under one or more contributor
 * license agreements. See the NOTICE file distributed with
 * this work for additional information regarding copyright
 * ownership. Elasticsearch licenses this file to you under
 * the Apache License, Version 2.0 (the "License"); you may
 * not use this file except in compliance with the License.
 * You may obtain a copy of the License at
 *
 *    http://www.apache.org/licenses/LICENSE-2.0
 *
 * Unless required by applicable law or agreed to in writing,
 * software distributed under the License is distributed on an
 * "AS IS" BASIS, WITHOUT WARRANTIES OR CONDITIONS OF ANY
 * KIND, either express or implied.  See the License for the
 * specific language governing permissions and limitations
 * under the License.
 */

package org.elasticsearch.search.aggregations.support;

import org.elasticsearch.search.aggregations.Aggregator;
import org.elasticsearch.search.aggregations.AggregatorFactories;
import org.elasticsearch.search.aggregations.AggregatorFactory;
import org.elasticsearch.search.aggregations.pipeline.PipelineAggregator;
import org.elasticsearch.search.internal.SearchContext;

import java.io.IOException;
import java.time.ZoneId;
import java.util.List;
import java.util.Map;

public abstract class ValuesSourceAggregatorFactory<VS extends ValuesSource, AF extends ValuesSourceAggregatorFactory<VS, AF>>
        extends AggregatorFactory<AF> {

    protected ValuesSourceConfig<VS> config;

    public ValuesSourceAggregatorFactory(String name, ValuesSourceConfig<VS> config, SearchContext context,
            AggregatorFactory<?> parent, AggregatorFactories.Builder subFactoriesBuilder, Map<String, Object> metaData) throws IOException {
        super(name, context, parent, subFactoriesBuilder, metaData);
        this.config = config;
    }

<<<<<<< HEAD
    public ZoneId timeZone() {
        return config.timezone();
    }

    public ValuesSourceConfig<VS> getConfig() {
        return config;
    }

=======
>>>>>>> 18015185
    @Override
    public Aggregator createInternal(Aggregator parent, boolean collectsFromSingleBucket,
            List<PipelineAggregator> pipelineAggregators, Map<String, Object> metaData) throws IOException {
        VS vs = config.toValuesSource(context.getQueryShardContext());
        if (vs == null) {
            return createUnmapped(parent, pipelineAggregators, metaData);
        }
        return doCreateInternal(vs, parent, collectsFromSingleBucket, pipelineAggregators, metaData);
    }

    protected abstract Aggregator createUnmapped(Aggregator parent,
            List<PipelineAggregator> pipelineAggregators, Map<String, Object> metaData) throws IOException;

    protected abstract Aggregator doCreateInternal(VS valuesSource, Aggregator parent,
            boolean collectsFromSingleBucket, List<PipelineAggregator> pipelineAggregators, Map<String, Object> metaData)
            throws IOException;

}<|MERGE_RESOLUTION|>--- conflicted
+++ resolved
@@ -41,17 +41,6 @@
         this.config = config;
     }
 
-<<<<<<< HEAD
-    public ZoneId timeZone() {
-        return config.timezone();
-    }
-
-    public ValuesSourceConfig<VS> getConfig() {
-        return config;
-    }
-
-=======
->>>>>>> 18015185
     @Override
     public Aggregator createInternal(Aggregator parent, boolean collectsFromSingleBucket,
             List<PipelineAggregator> pipelineAggregators, Map<String, Object> metaData) throws IOException {
